--- conflicted
+++ resolved
@@ -1,8 +1,3 @@
-<<<<<<< HEAD
-import sys
-
-=======
->>>>>>> bf31a9e1
 """
 Decorating and re-raising an exception is a pain in Python 2
 Python 3 "fixes" this pain by introducing new syntax!
