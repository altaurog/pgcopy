Changelog
-----------
<<<<<<< HEAD
1.6.0
"""""
14 Mar, 2024

* Ability to extend CopyManager type support by subclassing
* Add support for ``vector`` datatype (thanks William Burklund)
* Remove official support for Python 2

=======

* Exceptions raised from `threading_copy`

>>>>>>> 2ff21d81
1.5.0
"""""
12 Jan, 2021

* Add support for enum types

1.4.3
"""""
16 Oct, 2020

* Fix error in packaging.

1.4.2
"""""
13 Oct, 2020

* Exceptions raised in value formatter functions augmented
  with column name and value.

1.4.1
"""""
28 Jan, 2020

* Support for ``time`` datatype (thanks Nathan Glover)

1.4.0
"""""
11 Jul, 2019

* Transparent string encoding
* Support for array types
* Schema-aware :class:`pgcopy.Replace`
* Search-path-aware default schema
* Expanded test suite, using pytest
* Expanded documentation
* Travis tests on python 3.7 and PostgreSQL 10

1.3.1
"""""
14 Feb, 2018

* Mention ``commit`` in the README

1.3.0
"""""
22 Aug, 2017

* Support unlimited varchar fields (thanks John A. Bachman)
* Updated documentation regarding string encoding in Python 3 (thanks John
  A. Bachman)
* Fix bug in varchar truncation
* Fix bug in numeric type formatter (reported by Peter Van Eynde)

1.2.0
"""""
25 Mar, 2017

* Support db schema (thanks Marcin Gozdalik)

1.1.0
"""""
26 Jan, 2017

* Support ``uuid``, ``json``, and ``jsonb`` types
  (thanks Igor Mastak)
* Integrate Travis CI
* Add docker test strategy

1.0.0
"""""
19 Jan, 2017

* Run tests with tox
* Support Python 3
* Initial release on PyPi

0.7
"""
19 Jan, 2017

* Add support for serializing Python ``decimal.Decimal`` to PostgreSQL ``numeric``.

0.6
"""
21 Oct, 2014

* :class:`pgcopy.util.RenameReplace` variant

0.5
"""
14 Jul, 2014

* Support default values and sequences

0.4
"""
14 Jul, 2014

* Fix :class:`pgcopy.Replace` utility class bugs
* Add view support to :class:`pgcopy.Replace`

0.3
"""
8 Jul, 2014

*  Move Cython optimization to separate project
*  Add :class:`pgcopy.Replace` utility class

0.2
"""
7 Jul, 2014

*  Cython optimization

0.1
"""
29 Jun, 2014

*  Initial version
<|MERGE_RESOLUTION|>--- conflicted
+++ resolved
@@ -1,135 +1,130 @@
-Changelog
------------
-<<<<<<< HEAD
-1.6.0
-"""""
-14 Mar, 2024
-
-* Ability to extend CopyManager type support by subclassing
-* Add support for ``vector`` datatype (thanks William Burklund)
-* Remove official support for Python 2
-
-=======
-
-* Exceptions raised from `threading_copy`
-
->>>>>>> 2ff21d81
-1.5.0
-"""""
-12 Jan, 2021
-
-* Add support for enum types
-
-1.4.3
-"""""
-16 Oct, 2020
-
-* Fix error in packaging.
-
-1.4.2
-"""""
-13 Oct, 2020
-
-* Exceptions raised in value formatter functions augmented
-  with column name and value.
-
-1.4.1
-"""""
-28 Jan, 2020
-
-* Support for ``time`` datatype (thanks Nathan Glover)
-
-1.4.0
-"""""
-11 Jul, 2019
-
-* Transparent string encoding
-* Support for array types
-* Schema-aware :class:`pgcopy.Replace`
-* Search-path-aware default schema
-* Expanded test suite, using pytest
-* Expanded documentation
-* Travis tests on python 3.7 and PostgreSQL 10
-
-1.3.1
-"""""
-14 Feb, 2018
-
-* Mention ``commit`` in the README
-
-1.3.0
-"""""
-22 Aug, 2017
-
-* Support unlimited varchar fields (thanks John A. Bachman)
-* Updated documentation regarding string encoding in Python 3 (thanks John
-  A. Bachman)
-* Fix bug in varchar truncation
-* Fix bug in numeric type formatter (reported by Peter Van Eynde)
-
-1.2.0
-"""""
-25 Mar, 2017
-
-* Support db schema (thanks Marcin Gozdalik)
-
-1.1.0
-"""""
-26 Jan, 2017
-
-* Support ``uuid``, ``json``, and ``jsonb`` types
-  (thanks Igor Mastak)
-* Integrate Travis CI
-* Add docker test strategy
-
-1.0.0
-"""""
-19 Jan, 2017
-
-* Run tests with tox
-* Support Python 3
-* Initial release on PyPi
-
-0.7
-"""
-19 Jan, 2017
-
-* Add support for serializing Python ``decimal.Decimal`` to PostgreSQL ``numeric``.
-
-0.6
-"""
-21 Oct, 2014
-
-* :class:`pgcopy.util.RenameReplace` variant
-
-0.5
-"""
-14 Jul, 2014
-
-* Support default values and sequences
-
-0.4
-"""
-14 Jul, 2014
-
-* Fix :class:`pgcopy.Replace` utility class bugs
-* Add view support to :class:`pgcopy.Replace`
-
-0.3
-"""
-8 Jul, 2014
-
-*  Move Cython optimization to separate project
-*  Add :class:`pgcopy.Replace` utility class
-
-0.2
-"""
-7 Jul, 2014
-
-*  Cython optimization
-
-0.1
-"""
-29 Jun, 2014
-
-*  Initial version
+Changelog
+-----------
+1.6.0
+"""""
+14 Mar, 2024
+
+* Ability to extend CopyManager type support by subclassing
+* Add support for ``vector`` datatype (thanks William Burklund)
+* Raise exceptions from :py:meth:`pgcopy.CopyManager.threading_copy`
+* Remove official support for Python 2
+
+1.5.0
+"""""
+12 Jan, 2021
+
+* Add support for enum types
+
+1.4.3
+"""""
+16 Oct, 2020
+
+* Fix error in packaging.
+
+1.4.2
+"""""
+13 Oct, 2020
+
+* Exceptions raised in value formatter functions augmented
+  with column name and value.
+
+1.4.1
+"""""
+28 Jan, 2020
+
+* Support for ``time`` datatype (thanks Nathan Glover)
+
+1.4.0
+"""""
+11 Jul, 2019
+
+* Transparent string encoding
+* Support for array types
+* Schema-aware :class:`pgcopy.Replace`
+* Search-path-aware default schema
+* Expanded test suite, using pytest
+* Expanded documentation
+* Travis tests on python 3.7 and PostgreSQL 10
+
+1.3.1
+"""""
+14 Feb, 2018
+
+* Mention ``commit`` in the README
+
+1.3.0
+"""""
+22 Aug, 2017
+
+* Support unlimited varchar fields (thanks John A. Bachman)
+* Updated documentation regarding string encoding in Python 3 (thanks John
+  A. Bachman)
+* Fix bug in varchar truncation
+* Fix bug in numeric type formatter (reported by Peter Van Eynde)
+
+1.2.0
+"""""
+25 Mar, 2017
+
+* Support db schema (thanks Marcin Gozdalik)
+
+1.1.0
+"""""
+26 Jan, 2017
+
+* Support ``uuid``, ``json``, and ``jsonb`` types
+  (thanks Igor Mastak)
+* Integrate Travis CI
+* Add docker test strategy
+
+1.0.0
+"""""
+19 Jan, 2017
+
+* Run tests with tox
+* Support Python 3
+* Initial release on PyPi
+
+0.7
+"""
+19 Jan, 2017
+
+* Add support for serializing Python ``decimal.Decimal`` to PostgreSQL ``numeric``.
+
+0.6
+"""
+21 Oct, 2014
+
+* :class:`pgcopy.util.RenameReplace` variant
+
+0.5
+"""
+14 Jul, 2014
+
+* Support default values and sequences
+
+0.4
+"""
+14 Jul, 2014
+
+* Fix :class:`pgcopy.Replace` utility class bugs
+* Add view support to :class:`pgcopy.Replace`
+
+0.3
+"""
+8 Jul, 2014
+
+*  Move Cython optimization to separate project
+*  Add :class:`pgcopy.Replace` utility class
+
+0.2
+"""
+7 Jul, 2014
+
+*  Cython optimization
+
+0.1
+"""
+29 Jun, 2014
+
+*  Initial version