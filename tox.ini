[tox]
envlist =
    py{39,310,311,312,313,314}
    py312-pg{13,14,15,16,17,18}
    vector
    psycopg28
[testenv]
deps =
    pytest
    psycopg2~=2.9
<<<<<<< HEAD
    psycopg[binary]
    pg8000
    PyGreSQL
commands = python -m pytest tests/ --tb=native
=======
commands = python -m pytest tests/
>>>>>>> ec311870
docker = pg16
setenv =
    POSTGRES_DB=pgcopy_tox_test
    POSTGRES_HOST=localhost
    POSTGRES_USER=postgres
    POSTGRES_PASSWORD=postgres
<<<<<<< HEAD
[testenv:py310-pg12]
docker = pg12
[testenv:py310-pg13]
=======
[testenv:python2.7]
[testenv:py312-pg13]
>>>>>>> ec311870
docker = pg13
[testenv:py312-pg14]
docker = pg14
[testenv:py312-pg15]
docker = pg15
[testenv:py312-pg16]
docker = pg16
[testenv:py312-pg17]
docker = pg17
[testenv:py312-pg18]
docker = pg18
[testenv:vector]
base_python = python3.12
docker = pgvector
commands = pytest tests/test_contrib.py -vk Vector
[testenv:coverage]
deps =
    pytest
    pytest-cov
    psycopg2~=2.9
    psycopg[binary]
    pg8000
    PyGreSQL
commands =
    pytest --cov-report=term --cov-report=lcov:coverage.lcov --cov=pgcopy/ tests/
docker = pgvector
[testenv:psycopg28]
base_python = python3.9
deps =
    pytest
    psycopg2==2.8.*
docker = pg14
[docker:pg13]
image = postgres:13
environment=
    POSTGRES_HOST_AUTH_METHOD=trust
healthcheck_cmd = psql --user=postgres \
    --host=127.0.0.1 --quiet --no-align --tuples-only \
    -1 --command="SELECT 1"
healthcheck_timeout = 1
healthcheck_retries = 30
healthcheck_interval = 1
healthcheck_start_period = 1
[docker:pg14]
image = postgres:14
environment=
    POSTGRES_HOST_AUTH_METHOD=trust
healthcheck_cmd = psql --user=postgres \
    --host=127.0.0.1 --quiet --no-align --tuples-only \
    -1 --command="SELECT 1"
healthcheck_timeout = 1
healthcheck_retries = 30
healthcheck_interval = 1
healthcheck_start_period = 1
[docker:pg15]
image = postgres:15
environment=
    POSTGRES_HOST_AUTH_METHOD=trust
healthcheck_cmd = psql --user=postgres \
    --host=127.0.0.1 --quiet --no-align --tuples-only \
    -1 --command="SELECT 1"
healthcheck_timeout = 1
healthcheck_retries = 30
healthcheck_interval = 1
healthcheck_start_period = 1
[docker:pg16]
image = postgres:16
environment=
    POSTGRES_HOST_AUTH_METHOD=trust
healthcheck_cmd = psql --user=postgres \
    --host=127.0.0.1 --quiet --no-align --tuples-only \
    -1 --command="SELECT 1"
healthcheck_timeout = 1
healthcheck_retries = 30
healthcheck_interval = 1
healthcheck_start_period = 1
[docker:pg17]
image = postgres:17
environment=
    POSTGRES_HOST_AUTH_METHOD=trust
healthcheck_cmd = psql --user=postgres \
    --host=127.0.0.1 --quiet --no-align --tuples-only \
    -1 --command="SELECT 1"
healthcheck_timeout = 1
healthcheck_retries = 30
healthcheck_interval = 1
healthcheck_start_period = 1
[docker:pg18]
image = postgres:18
environment=
    POSTGRES_HOST_AUTH_METHOD=trust
healthcheck_cmd = psql --user=postgres \
    --host=127.0.0.1 --quiet --no-align --tuples-only \
    -1 --command="SELECT 1"
healthcheck_timeout = 1
healthcheck_retries = 30
healthcheck_interval = 1
healthcheck_start_period = 1
[docker:pgvector]
image = pgvector/pgvector:pg16
environment=
    POSTGRES_HOST_AUTH_METHOD=trust
healthcheck_cmd = psql --user=postgres \
    --host=127.0.0.1 --quiet --no-align --tuples-only \
    -1 --command="SELECT 1"
healthcheck_timeout = 1
healthcheck_retries = 30
healthcheck_interval = 1
healthcheck_start_period = 1<|MERGE_RESOLUTION|>--- conflicted
+++ resolved
@@ -8,28 +8,17 @@
 deps =
     pytest
     psycopg2~=2.9
-<<<<<<< HEAD
     psycopg[binary]
     pg8000
     PyGreSQL
 commands = python -m pytest tests/ --tb=native
-=======
-commands = python -m pytest tests/
->>>>>>> ec311870
 docker = pg16
 setenv =
     POSTGRES_DB=pgcopy_tox_test
     POSTGRES_HOST=localhost
     POSTGRES_USER=postgres
     POSTGRES_PASSWORD=postgres
-<<<<<<< HEAD
-[testenv:py310-pg12]
-docker = pg12
-[testenv:py310-pg13]
-=======
-[testenv:python2.7]
 [testenv:py312-pg13]
->>>>>>> ec311870
 docker = pg13
 [testenv:py312-pg14]
 docker = pg14
